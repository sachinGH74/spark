/*
 * Licensed to the Apache Software Foundation (ASF) under one or more
 * contributor license agreements.  See the NOTICE file distributed with
 * this work for additional information regarding copyright ownership.
 * The ASF licenses this file to You under the Apache License, Version 2.0
 * (the "License"); you may not use this file except in compliance with
 * the License.  You may obtain a copy of the License at
 *
 *    http://www.apache.org/licenses/LICENSE-2.0
 *
 * Unless required by applicable law or agreed to in writing, software
 * distributed under the License is distributed on an "AS IS" BASIS,
 * WITHOUT WARRANTIES OR CONDITIONS OF ANY KIND, either express or implied.
 * See the License for the specific language governing permissions and
 * limitations under the License.
 */

package org.apache.spark

import org.apache.spark.rdd.RDD
import org.apache.spark.serializer.Serializer

/**
 * Base class for dependencies.
 */
abstract class Dependency[T](val rdd: RDD[T]) extends Serializable


/**
 * Base class for dependencies where each partition of the parent RDD is used by at most one
 * partition of the child RDD.  Narrow dependencies allow for pipelined execution.
 */
abstract class NarrowDependency[T](rdd: RDD[T]) extends Dependency(rdd) {
  /**
   * Get the parent partitions for a child partition.
   * @param partitionId a partition of the child RDD
   * @return the partitions of the parent RDD that the child partition depends upon
   */
  def getParents(partitionId: Int): Seq[Int]
}


/**
 * Represents a dependency on the output of a shuffle stage.
 * @param rdd the parent RDD
 * @param partitioner partitioner used to partition the shuffle output
 * @param serializer [[Serializer]] to use. If set to null, the default serializer, as specified
 *                  by `spark.serializer` config option, will be used.
 */
class ShuffleDependency[K, V](
    @transient rdd: RDD[_ <: Product2[K, V]],
    val partitioner: Partitioner,
<<<<<<< HEAD
    val serializerClass: String = null)
  extends Dependency(rdd.asInstanceOf[RDD[Product2[K, V]]]) with Logging {
=======
    val serializer: Serializer = null)
  extends Dependency(rdd.asInstanceOf[RDD[Product2[K, V]]]) {
>>>>>>> 71d4ed27

  val shuffleId: Int = rdd.context.newShuffleId()

  rdd.sparkContext.cleaner.registerShuffleForCleanup(this)
}


/**
 * Represents a one-to-one dependency between partitions of the parent and child RDDs.
 */
class OneToOneDependency[T](rdd: RDD[T]) extends NarrowDependency[T](rdd) {
  override def getParents(partitionId: Int) = List(partitionId)
}


/**
 * Represents a one-to-one dependency between ranges of partitions in the parent and child RDDs.
 * @param rdd the parent RDD
 * @param inStart the start of the range in the parent RDD
 * @param outStart the start of the range in the child RDD
 * @param length the length of the range
 */
class RangeDependency[T](rdd: RDD[T], inStart: Int, outStart: Int, length: Int)
  extends NarrowDependency[T](rdd) {

  override def getParents(partitionId: Int) = {
    if (partitionId >= outStart && partitionId < outStart + length) {
      List(partitionId - outStart + inStart)
    } else {
      Nil
    }
  }
}<|MERGE_RESOLUTION|>--- conflicted
+++ resolved
@@ -50,13 +50,8 @@
 class ShuffleDependency[K, V](
     @transient rdd: RDD[_ <: Product2[K, V]],
     val partitioner: Partitioner,
-<<<<<<< HEAD
-    val serializerClass: String = null)
-  extends Dependency(rdd.asInstanceOf[RDD[Product2[K, V]]]) with Logging {
-=======
     val serializer: Serializer = null)
   extends Dependency(rdd.asInstanceOf[RDD[Product2[K, V]]]) {
->>>>>>> 71d4ed27
 
   val shuffleId: Int = rdd.context.newShuffleId()
 
