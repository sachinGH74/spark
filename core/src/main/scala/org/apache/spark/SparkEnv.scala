/*
 * Licensed to the Apache Software Foundation (ASF) under one or more
 * contributor license agreements.  See the NOTICE file distributed with
 * this work for additional information regarding copyright ownership.
 * The ASF licenses this file to You under the Apache License, Version 2.0
 * (the "License"); you may not use this file except in compliance with
 * the License.  You may obtain a copy of the License at
 *
 *    http://www.apache.org/licenses/LICENSE-2.0
 *
 * Unless required by applicable law or agreed to in writing, software
 * distributed under the License is distributed on an "AS IS" BASIS,
 * WITHOUT WARRANTIES OR CONDITIONS OF ANY KIND, either express or implied.
 * See the License for the specific language governing permissions and
 * limitations under the License.
 */

package org.apache.spark

import scala.collection.JavaConversions._
import scala.collection.mutable
import scala.concurrent.Await
import scala.util.Properties

import akka.actor._
import com.google.common.collect.MapMaker

import org.apache.spark.api.python.PythonWorkerFactory
import org.apache.spark.broadcast.BroadcastManager
import org.apache.spark.metrics.MetricsSystem
import org.apache.spark.network.ConnectionManager
import org.apache.spark.scheduler.LiveListenerBus
import org.apache.spark.serializer.Serializer
import org.apache.spark.storage._
import org.apache.spark.util.{AkkaUtils, Utils}

/**
 * Holds all the runtime environment objects for a running Spark instance (either master or worker),
 * including the serializer, Akka actor system, block manager, map output tracker, etc. Currently
 * Spark code finds the SparkEnv through a thread-local variable, so each thread that accesses these
 * objects needs to have the right SparkEnv set. You can get the current environment with
 * SparkEnv.get (e.g. after creating a SparkContext) and set it with SparkEnv.set.
 */
class SparkEnv private[spark] (
    val executorId: String,
    val actorSystem: ActorSystem,
    val serializer: Serializer,
    val closureSerializer: Serializer,
    val cacheManager: CacheManager,
    val mapOutputTracker: MapOutputTracker,
    val shuffleFetcher: ShuffleFetcher,
    val broadcastManager: BroadcastManager,
    val blockManager: BlockManager,
    val connectionManager: ConnectionManager,
    val securityManager: SecurityManager,
    val httpFileServer: HttpFileServer,
    val sparkFilesDir: String,
    val metricsSystem: MetricsSystem,
    val conf: SparkConf) extends Logging {

  // A mapping of thread ID to amount of memory used for shuffle in bytes
  // All accesses should be manually synchronized
  val shuffleMemoryMap = mutable.HashMap[Long, Long]()

  private val pythonWorkers = mutable.HashMap[(String, Map[String, String]), PythonWorkerFactory]()

  // A general, soft-reference map for metadata needed during HadoopRDD split computation
  // (e.g., HadoopFileRDD uses this to cache JobConfs and InputFormats).
  private[spark] val hadoopJobMetadata = new MapMaker().softValues().makeMap[String, Any]()

  private[spark] def stop() {
    pythonWorkers.foreach { case(key, worker) => worker.stop() }
    httpFileServer.stop()
    mapOutputTracker.stop()
    shuffleFetcher.stop()
    broadcastManager.stop()
    blockManager.stop()
    blockManager.master.stop()
    metricsSystem.stop()
    actorSystem.shutdown()
    // Unfortunately Akka's awaitTermination doesn't actually wait for the Netty server to shut
    // down, but let's call it anyway in case it gets fixed in a later release
    // UPDATE: In Akka 2.1.x, this hangs if there are remote actors, so we can't call it.
    //actorSystem.awaitTermination()
  }

  private[spark]
  def createPythonWorker(pythonExec: String, envVars: Map[String, String]): java.net.Socket = {
    synchronized {
      val key = (pythonExec, envVars)
      pythonWorkers.getOrElseUpdate(key, new PythonWorkerFactory(pythonExec, envVars)).create()
    }
  }
}

object SparkEnv extends Logging {
  private val env = new ThreadLocal[SparkEnv]
  @volatile private var lastSetSparkEnv : SparkEnv = _

  def set(e: SparkEnv) {
    lastSetSparkEnv = e
    env.set(e)
  }

  /**
   * Returns the ThreadLocal SparkEnv, if non-null. Else returns the SparkEnv
   * previously set in any thread.
   */
  def get: SparkEnv = {
    Option(env.get()).getOrElse(lastSetSparkEnv)
  }

  /**
   * Returns the ThreadLocal SparkEnv.
   */
  def getThreadLocal: SparkEnv = {
    env.get()
  }

  private[spark] def create(
      conf: SparkConf,
      executorId: String,
      hostname: String,
      port: Int,
      isDriver: Boolean,
      isLocal: Boolean,
      listenerBus: LiveListenerBus = null): SparkEnv = {

    // Listener bus is only used on the driver
    if (isDriver) {
      assert(listenerBus != null, "Attempted to create driver SparkEnv with null listener bus!")
    }

    val securityManager = new SecurityManager(conf)

    val (actorSystem, boundPort) = AkkaUtils.createActorSystem("spark", hostname, port, conf = conf,
      securityManager = securityManager)

    // Bit of a hack: If this is the driver and our port was 0 (meaning bind to any free port),
    // figure out which port number Akka actually bound to and set spark.driver.port to it.
    if (isDriver && port == 0) {
      conf.set("spark.driver.port",  boundPort.toString)
    }

    val classLoader = Thread.currentThread.getContextClassLoader

    // Create an instance of the class named by the given Java system property, or by
    // defaultClassName if the property is not set, and return it as a T
    def instantiateClass[T](propertyName: String, defaultClassName: String): T = {
      val name = conf.get(propertyName,  defaultClassName)
      val cls = Class.forName(name, true, classLoader)
      // First try with the constructor that takes SparkConf. If we can't find one,
      // use a no-arg constructor instead.
      try {
        cls.getConstructor(classOf[SparkConf]).newInstance(conf).asInstanceOf[T]
      } catch {
        case _: NoSuchMethodException =>
            cls.getConstructor().newInstance().asInstanceOf[T]
      }
    }

    val serializer = instantiateClass[Serializer](
      "spark.serializer", "org.apache.spark.serializer.JavaSerializer")

    val closureSerializer = instantiateClass[Serializer](
      "spark.closure.serializer", "org.apache.spark.serializer.JavaSerializer")

    def registerOrLookup(name: String, newActor: => Actor): ActorRef = {
      if (isDriver) {
        logInfo("Registering " + name)
        actorSystem.actorOf(Props(newActor), name = name)
      } else {
        val driverHost: String = conf.get("spark.driver.host", "localhost")
        val driverPort: Int = conf.getInt("spark.driver.port", 7077)
        Utils.checkHost(driverHost, "Expected hostname")
        val url = s"akka.tcp://spark@$driverHost:$driverPort/user/$name"
        val timeout = AkkaUtils.lookupTimeout(conf)
        logInfo(s"Connecting to $name: $url")
        Await.result(actorSystem.actorSelection(url).resolveOne(timeout), timeout)
      }
    }

<<<<<<< HEAD
=======
    val blockManagerMaster = new BlockManagerMaster(registerOrLookup(
      "BlockManagerMaster",
      new BlockManagerMasterActor(isLocal, conf, listenerBus)), conf)

    val blockManager = new BlockManager(executorId, actorSystem, blockManagerMaster,
      serializer, conf, securityManager)

    val connectionManager = blockManager.connectionManager

    val broadcastManager = new BroadcastManager(isDriver, conf, securityManager)

    val cacheManager = new CacheManager(blockManager)

>>>>>>> 71d4ed27
    // Have to assign trackerActor after initialization as MapOutputTrackerActor
    // requires the MapOutputTracker itself
    val mapOutputTracker =  if (isDriver) {
      new MapOutputTrackerMaster(conf)
    } else {
      new MapOutputTrackerWorker(conf)
    }
    mapOutputTracker.trackerActor = registerOrLookup(
      "MapOutputTracker",
      new MapOutputTrackerMasterActor(mapOutputTracker.asInstanceOf[MapOutputTrackerMaster], conf))

    val blockManagerMaster = new BlockManagerMaster(registerOrLookup(
      "BlockManagerMaster",
      new BlockManagerMasterActor(isLocal, conf)), conf)

    val blockManager = new BlockManager(executorId, actorSystem, blockManagerMaster,
      serializer, conf, securityManager, mapOutputTracker)

    val connectionManager = blockManager.connectionManager

    val broadcastManager = new BroadcastManager(isDriver, conf, securityManager)

    val cacheManager = new CacheManager(blockManager)

    val shuffleFetcher = instantiateClass[ShuffleFetcher](
      "spark.shuffle.fetcher", "org.apache.spark.BlockStoreShuffleFetcher")

    val httpFileServer = new HttpFileServer(securityManager)
    httpFileServer.initialize()
    conf.set("spark.fileserver.uri",  httpFileServer.serverUri)

    val metricsSystem = if (isDriver) {
      MetricsSystem.createMetricsSystem("driver", conf, securityManager)
    } else {
      MetricsSystem.createMetricsSystem("executor", conf, securityManager)
    }
    metricsSystem.start()

    // Set the sparkFiles directory, used when downloading dependencies.  In local mode,
    // this is a temporary directory; in distributed mode, this is the executor's current working
    // directory.
    val sparkFilesDir: String = if (isDriver) {
      Utils.createTempDir().getAbsolutePath
    } else {
      "."
    }

    // Warn about deprecated spark.cache.class property
    if (conf.contains("spark.cache.class")) {
      logWarning("The spark.cache.class property is no longer being used! Specify storage " +
        "levels using the RDD.persist() method instead.")
    }

    new SparkEnv(
      executorId,
      actorSystem,
      serializer,
      closureSerializer,
      cacheManager,
      mapOutputTracker,
      shuffleFetcher,
      broadcastManager,
      blockManager,
      connectionManager,
      securityManager,
      httpFileServer,
      sparkFilesDir,
      metricsSystem,
      conf)
  }

  /**
   * Return a map representation of jvm information, Spark properties, system properties, and
   * class paths. Map keys define the category, and map values represent the corresponding
   * attributes as a sequence of KV pairs. This is used mainly for SparkListenerEnvironmentUpdate.
   */
  private[spark]
  def environmentDetails(
      conf: SparkConf,
      schedulingMode: String,
      addedJars: Seq[String],
      addedFiles: Seq[String]): Map[String, Seq[(String, String)]] = {

    val jvmInformation = Seq(
      ("Java Version", "%s (%s)".format(Properties.javaVersion, Properties.javaVendor)),
      ("Java Home", Properties.javaHome),
      ("Scala Version", Properties.versionString),
      ("Scala Home", Properties.scalaHome)
    ).sorted

    // Spark properties
    // This includes the scheduling mode whether or not it is configured (used by SparkUI)
    val schedulerMode =
      if (!conf.contains("spark.scheduler.mode")) {
        Seq(("spark.scheduler.mode", schedulingMode))
      } else {
        Seq[(String, String)]()
      }
    val sparkProperties = (conf.getAll ++ schedulerMode).sorted

    // System properties that are not java classpaths
    val systemProperties = System.getProperties.iterator.toSeq
    val otherProperties = systemProperties.filter { case (k, v) =>
      k != "java.class.path" && !k.startsWith("spark.")
    }.sorted

    // Class paths including all added jars and files
    val classPathProperty = systemProperties.find { case (k, v) =>
      k == "java.class.path"
    }.getOrElse(("", ""))
    val classPathEntries = classPathProperty._2
      .split(conf.get("path.separator", ":"))
      .filterNot(e => e.isEmpty)
      .map(e => (e, "System Classpath"))
    val addedJarsAndFiles = (addedJars ++ addedFiles).map((_, "Added By User"))
    val classPaths = (addedJarsAndFiles ++ classPathEntries).sorted

    Map[String, Seq[(String, String)]](
      "JVM Information" -> jvmInformation,
      "Spark Properties" -> sparkProperties,
      "System Properties" -> otherProperties,
      "Classpath Entries" -> classPaths)
  }
}<|MERGE_RESOLUTION|>--- conflicted
+++ resolved
@@ -180,36 +180,20 @@
       }
     }
 
-<<<<<<< HEAD
-=======
-    val blockManagerMaster = new BlockManagerMaster(registerOrLookup(
-      "BlockManagerMaster",
-      new BlockManagerMasterActor(isLocal, conf, listenerBus)), conf)
-
-    val blockManager = new BlockManager(executorId, actorSystem, blockManagerMaster,
-      serializer, conf, securityManager)
-
-    val connectionManager = blockManager.connectionManager
-
-    val broadcastManager = new BroadcastManager(isDriver, conf, securityManager)
-
-    val cacheManager = new CacheManager(blockManager)
-
->>>>>>> 71d4ed27
-    // Have to assign trackerActor after initialization as MapOutputTrackerActor
-    // requires the MapOutputTracker itself
     val mapOutputTracker =  if (isDriver) {
       new MapOutputTrackerMaster(conf)
     } else {
       new MapOutputTrackerWorker(conf)
     }
+    // Have to assign trackerActor after initialization as MapOutputTrackerActor
+    // requires the MapOutputTracker itself
     mapOutputTracker.trackerActor = registerOrLookup(
       "MapOutputTracker",
       new MapOutputTrackerMasterActor(mapOutputTracker.asInstanceOf[MapOutputTrackerMaster], conf))
 
     val blockManagerMaster = new BlockManagerMaster(registerOrLookup(
       "BlockManagerMaster",
-      new BlockManagerMasterActor(isLocal, conf)), conf)
+      new BlockManagerMasterActor(isLocal, conf, listenerBus)), conf)
 
     val blockManager = new BlockManager(executorId, actorSystem, blockManagerMaster,
       serializer, conf, securityManager, mapOutputTracker)
