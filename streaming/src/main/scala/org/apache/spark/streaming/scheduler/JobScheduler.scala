--- conflicted
+++ resolved
@@ -104,16 +104,9 @@
     if (jobSet.jobs.isEmpty) {
       logInfo("No jobs added for time " + jobSet.time)
     } else {
-<<<<<<< HEAD
       jobSets.put(jobSet.time, jobSet)
-      jobSet.jobs.foreach(job => executor.execute(new JobHandler(job)))
+      jobSet.jobs.foreach(job => jobExecutor.execute(new JobHandler(job)))
       logInfo("Added jobs for time " + jobSet.time)
-=======
-      val jobSet = new JobSet(time, jobs)
-      jobSets.put(time, jobSet)
-      jobSet.jobs.foreach(job => jobExecutor.execute(new JobHandler(job)))
-      logInfo("Added jobs for time " + time)
->>>>>>> bde9cc11
     }
   }
 
